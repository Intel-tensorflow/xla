--- conflicted
+++ resolved
@@ -10,17 +10,10 @@
 # Temporary change to test rbe build (Not a part of PR)
 http_archive(
     name = "rules_ml_toolchain",
-<<<<<<< HEAD
     sha256 = "db95121d478f2bbec91aa5d637ac891485c8ef8efc05fd46b80c290e213e2bfb",
     strip_prefix = "rules_ml_toolchain-17dd8ed984bed4cbbac522102d58069eab063f02",
     urls = [
         "https://github.com/Intel-tensorflow/rules_ml_toolchain/archive/17dd8ed984bed4cbbac522102d58069eab063f02.tar.gz",
-=======
-    sha256 = "1772901675dbfff4fc99ac3c77d546fa29317b4f6f085e7d4ff0fa9bd7c7bb36",
-    strip_prefix = "rules_ml_toolchain-2e7bf7b46e917a3b564671b4e9e2b6ab10305e2f",
-    urls = [
-        "https://github.com/google-ml-infra/rules_ml_toolchain/archive/2e7bf7b46e917a3b564671b4e9e2b6ab10305e2f.tar.gz",
->>>>>>> b83e5e68
     ],
 )
 
