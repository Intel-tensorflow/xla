--- conflicted
+++ resolved
@@ -315,20 +315,11 @@
 
 cc_library(
     name = "nccl_communicator",
-<<<<<<< HEAD
     srcs = if_cuda_or_rocm(["nccl_communicator.cc"]),
     hdrs = if_cuda_or_rocm(["nccl_communicator.h"]),
-    local_defines =
-        if_rocm_is_configured([
-            "TENSORFLOW_USE_ROCM=1",
-        ]),
-=======
-    srcs = ["nccl_communicator.cc"],
-    hdrs = ["nccl_communicator.h"],
     local_defines = if_rocm_is_configured([
         "TENSORFLOW_USE_ROCM=1",
     ]),
->>>>>>> ee53728f
     tags = ["gpu"],
     visibility = ["//visibility:private"],
     deps = [
