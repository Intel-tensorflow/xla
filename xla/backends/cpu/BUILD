load("//xla:xla.default.bzl", "xla_cc_test")
load("//xla/backends/cpu:package_groups.bzl", "xla_cpu_backend_access")
load("//xla/tsl:tsl.bzl", "internal_visibility")
load("//xla/tsl:tsl.default.bzl", "filegroup", "get_compatible_with_portable")
load("//xla/tsl/mkl:graph.bzl", "onednn_graph_cc_library")
load("//xla/tsl/platform:build_config.bzl", "tf_proto_library")
load("//xla/tsl/platform:rules_cc.bzl", "cc_library")

package(
    # copybara:uncomment default_applicable_licenses = ["//tensorflow:license"],
    default_visibility = [":friends"],
    licenses = ["notice"],
)

xla_cpu_backend_access()

package_group(
    name = "friends",
    includes = [
        "//xla:friends",
    ],
)

filegroup(
    name = "xla_cpu_runtime_hdrs",
    srcs = [
        "alignment.h",
        "buffer_allocation_info.h",
    ],
    visibility = internal_visibility([":friends"]),
)

cc_library(
    name = "alignment",
    hdrs = ["alignment.h"],
    visibility = internal_visibility([":friends"]),
    deps = ["@eigen_archive//:eigen3"],
)

cc_library(
    name = "buffer_allocation_info",
    hdrs = ["buffer_allocation_info.h"],
    visibility = internal_visibility([":friends"]),
)

cc_library(
    name = "buffer_allocation_info_util",
    srcs = ["buffer_allocation_info_util.cc"],
    hdrs = ["buffer_allocation_info_util.h"],
    visibility = internal_visibility([":friends"]),
    deps = [
        ":buffer_allocation_info",
        "//xla:shape_util",
        "//xla/hlo/ir:hlo",
        "//xla/service:buffer_assignment",
        "@com_google_absl//absl/container:flat_hash_map",
        "@com_google_absl//absl/log",
        "@com_google_absl//absl/log:check",
        "@com_google_absl//absl/types:span",
    ],
)

onednn_graph_cc_library(
    name = "onednn_emitter",
    srcs = ["onednn_emitter.cc"],
    hdrs = ["onednn_emitter.h"],
    compatible_with = get_compatible_with_portable(),
    deps = [
        ":onednn_fusion",
        ":onednn_support",
        "//xla:shape_util",
        "//xla:util",
        "//xla:xla_data_proto_cc",
        "//xla/backends/cpu/runtime:dot_dims",
        "//xla/backends/cpu/runtime/onednn:onednn_interop",
        "//xla/hlo/ir:hlo",
        "//xla/tsl/mkl:onednn",
        "//xla/tsl/platform:logging",
        "//xla/tsl/platform:statusor",
        "@com_google_absl//absl/container:flat_hash_map",
        "@com_google_absl//absl/functional:any_invocable",
        "@com_google_absl//absl/log",
        "@com_google_absl//absl/status:statusor",
        "@com_google_absl//absl/strings:str_format",
    ],
)

onednn_graph_cc_library(
    name = "onednn_fusion",
    hdrs = ["onednn_fusion.h"],
    compatible_with = get_compatible_with_portable(),
    deps = ["//xla/tsl/mkl:onednn"],
)

onednn_graph_cc_library(
    name = "onednn_support",
    srcs = ["onednn_support.cc"],
    hdrs = ["onednn_support.h"],
    compatible_with = get_compatible_with_portable(),
    deps = [
        "//xla:shape_util",
        "//xla:xla_data_proto_cc",
        "//xla/backends/cpu/codegen:target_machine_features",
<<<<<<< HEAD
        "//xla/backends/cpu/runtime:dot_lib",
        "//xla/service/cpu:onednn_util",
=======
        "//xla/backends/cpu/runtime:dot_dims",
>>>>>>> 820bb989
        "//xla/tsl/mkl:onednn",
        "@com_google_absl//absl/base:no_destructor",
        "@com_google_absl//absl/log",
        "@com_google_absl//absl/status:statusor",
        "@com_google_absl//absl/strings:string_view",
        "@tsl//tsl/platform:platform_port",
    ],
)

tf_proto_library(
    name = "xnn_fusion_options_proto",
    srcs = ["xnn_fusion_options.proto"],
)

cc_library(
    name = "xnn_emitter",
    srcs = ["xnn_emitter.cc"],
    hdrs = ["xnn_emitter.h"],
    deps = [
        ":xnn_support",
        "//xla:literal",
        "//xla:shape_util",
        "//xla:util",
        "//xla:xla_data_proto_cc",
        "//xla/backends/cpu/runtime/xnnpack:xnn_interop",
        "//xla/hlo/ir:hlo",
        "//xla/tsl/platform:logging",
        "//xla/tsl/platform:statusor",
        "@XNNPACK",
        "@com_google_absl//absl/container:flat_hash_map",
        "@com_google_absl//absl/functional:any_invocable",
        "@com_google_absl//absl/status:statusor",
        "@com_google_absl//absl/strings:str_format",
        "@com_google_absl//absl/types:span",
    ],
)

cc_library(
    name = "ynn_emitter",
    srcs = ["ynn_emitter.cc"],
    hdrs = ["ynn_emitter.h"],
    deps = [
        ":ynn_support",
        "//xla:literal",
        "//xla:shape_util",
        "//xla:util",
        "//xla:xla_data_proto_cc",
        "//xla/backends/cpu/runtime:dot_dims",
        "//xla/backends/cpu/runtime/ynnpack:ynn_interop",
        "//xla/hlo/ir:hlo",
        "//xla/stream_executor:device_memory",
        "//xla/tsl/platform:errors",
        "//xla/tsl/platform:logging",
        "//xla/tsl/platform:statusor",
        "@XNNPACK//ynnpack",
        "@com_google_absl//absl/container:flat_hash_map",
        "@com_google_absl//absl/functional:any_invocable",
        "@com_google_absl//absl/status:statusor",
        "@com_google_absl//absl/strings:str_format",
        "@com_google_absl//absl/types:span",
    ],
)

cc_library(
    name = "xnn_gemm_config",
    srcs = ["xnn_gemm_config.cc"],
    hdrs = ["xnn_gemm_config.h"],
    deps = [
        "//xla:shape_util",
        "//xla:xla_data_proto_cc",
        "//xla/backends/cpu/codegen:target_machine_features",
        "//xla/backends/cpu/runtime:dot_dims",
        "@com_google_absl//absl/base:no_destructor",
        "@com_google_absl//absl/log:check",
        "@llvm-project//llvm:Target",
    ],
)

cc_library(
    name = "xnn_support",
    srcs = ["xnn_support.cc"],
    hdrs = ["xnn_support.h"],
    deps = [
        ":xnn_gemm_config",
        "//xla:shape_util",
        "//xla:util",
        "//xla:xla_data_proto_cc",
        "//xla/backends/cpu/codegen:target_machine_features",
        "//xla/backends/cpu/runtime:dot_dims",
        "//xla/backends/cpu/runtime/xnnpack:xnn_interop",
        "//xla/hlo/ir:hlo",
        "//xla/service:pattern_matcher",
        "//xla/tsl/platform:statusor",
        "@XNNPACK",
        "@com_google_absl//absl/algorithm:container",
        "@com_google_absl//absl/base:no_destructor",
        "@com_google_absl//absl/container:flat_hash_map",
        "@com_google_absl//absl/container:flat_hash_set",
        "@com_google_absl//absl/log",
        "@com_google_absl//absl/log:check",
        "@com_google_absl//absl/status:statusor",
        "@com_google_absl//absl/strings:string_view",
        "@com_google_absl//absl/types:span",
    ],
)

xla_cc_test(
    name = "xnn_support_test",
    srcs = ["xnn_support_test.cc"],
    deps = [
        ":xnn_support",
        "//xla/hlo/ir:hlo",
        "@XNNPACK",
        "@com_google_absl//absl/container:flat_hash_map",
        "@com_google_googletest//:gtest_main",
    ],
)

tf_proto_library(
    name = "ynn_fusion_options_proto",
    srcs = ["ynn_fusion_options.proto"],
)

cc_library(
    name = "ynn_support",
    srcs = ["ynn_support.cc"],
    hdrs = ["ynn_support.h"],
    deps = [
        "//xla:shape_util",
        "//xla:util",
        "//xla:xla_data_proto_cc",
        "//xla:xla_proto_cc",
        "//xla/backends/cpu/runtime:dot_dims",
        "//xla/backends/cpu/runtime/ynnpack:ynn_interop",
        "//xla/hlo/ir:hlo",
        "//xla/service:pattern_matcher",
        "//xla/tsl/platform:statusor",
        "@XNNPACK//ynnpack",
        "@com_google_absl//absl/base:no_destructor",
        "@com_google_absl//absl/container:flat_hash_map",
        "@com_google_absl//absl/container:flat_hash_set",
        "@com_google_absl//absl/log",
        "@com_google_absl//absl/log:check",
        "@com_google_absl//absl/status:statusor",
        "@com_google_absl//absl/strings:string_view",
    ],
)

cc_library(
    name = "constant_allocation",
    srcs = ["constant_allocation.cc"],
    hdrs = ["constant_allocation.h"],
    deps = [
        "//xla:literal",
        "//xla:shape_util",
        "//xla:util",
        "//xla:xla_data_proto_cc",
        "//xla/hlo/ir:hlo",
        "//xla/service:buffer_assignment",
        "//xla/stream_executor:device_memory",
        "//xla/tsl/platform:statusor",
        "@com_google_absl//absl/log",
        "@com_google_absl//absl/status",
        "@com_google_absl//absl/status:statusor",
        "@com_google_absl//absl/strings",
        "@com_google_absl//absl/types:span",
    ],
)<|MERGE_RESOLUTION|>--- conflicted
+++ resolved
@@ -101,12 +101,8 @@
         "//xla:shape_util",
         "//xla:xla_data_proto_cc",
         "//xla/backends/cpu/codegen:target_machine_features",
-<<<<<<< HEAD
-        "//xla/backends/cpu/runtime:dot_lib",
+        "//xla/backends/cpu/runtime:dot_dims",
         "//xla/service/cpu:onednn_util",
-=======
-        "//xla/backends/cpu/runtime:dot_dims",
->>>>>>> 820bb989
         "//xla/tsl/mkl:onednn",
         "@com_google_absl//absl/base:no_destructor",
         "@com_google_absl//absl/log",
