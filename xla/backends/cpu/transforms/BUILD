load("//xla:xla.default.bzl", "xla_cc_test")
load("//xla/tsl:tsl.bzl", "internal_visibility")
load("//xla/tsl/mkl:build_defs.bzl", "if_graph_api")
load("//xla/tsl/mkl:graph.bzl", "onednn_graph_cc_library")
load("//xla/tsl/platform:rules_cc.bzl", "cc_library")

package(
    # copybara:uncomment default_applicable_licenses = ["//tensorflow:license"],
    default_visibility = internal_visibility([":friends"]),
    licenses = ["notice"],
)

package_group(
    name = "friends",
    includes = [
        "//xla:friends",
    ],
)

cc_library(
<<<<<<< HEAD
    name = "dot_library_rewriter",
    srcs = ["dot_library_rewriter.cc"],
    hdrs = ["dot_library_rewriter.h"],
    defines = if_graph_api(["XLA_ONEDNN_USE_GRAPH_API=1"]),
=======
    name = "library_rewriter",
    srcs = ["library_rewriter.cc"],
    hdrs = ["library_rewriter.h"],
    local_defines = if_graph_api(["XLA_ONEDNN_USE_GRAPH_API=1"]),
>>>>>>> 82825348
    deps = [
        ":library_matcher",
        ":onednn_matcher",
        ":xnn_matcher",
        "//xla:shape_util",
        "//xla:util",
        "//xla:xla_data_proto_cc",
        "//xla/backends/cpu/codegen:target_machine_features",
        "//xla/hlo/ir:hlo",
        "//xla/hlo/pass:hlo_pass",
        "//xla/service/cpu:backend_config_proto_cc",
        "//xla/tsl/platform:errors",
        "//xla/tsl/platform:statusor",
        "@com_google_absl//absl/algorithm:container",
        "@com_google_absl//absl/container:flat_hash_set",
        "@com_google_absl//absl/log",
        "@com_google_absl//absl/status",
        "@com_google_absl//absl/status:statusor",
        "@com_google_absl//absl/strings:string_view",
        "@tsl//tsl/platform:protobuf",
    ],
)

xla_cc_test(
    name = "library_rewriter_test",
    srcs = ["library_rewriter_test.cc"],
    local_defines = if_graph_api(["XLA_ONEDNN_USE_GRAPH_API=1"]),
    deps = [
        ":library_rewriter",
        "//xla:xla_data_proto_cc",
        "//xla:xla_proto_cc",
        "//xla/backends/cpu:xnn_gemm_config",
        "//xla/backends/cpu/codegen:target_machine_features",
        "//xla/backends/cpu/codegen:target_machine_test_base",
        "//xla/hlo/ir:hlo",
        "//xla/hlo/utils:hlo_query",
        "//xla/tests:xla_internal_test_main",
        "//xla/tsl/platform:statusor",
        "@com_google_absl//absl/base:no_destructor",
        "@com_google_absl//absl/container:flat_hash_map",
        "@com_google_absl//absl/log",
        "@com_google_absl//absl/strings",
        "@com_google_googletest//:gtest",
    ],
)

cc_library(
    name = "library_matcher",
    hdrs = ["library_matcher.h"],
    deps = [
        "//xla:xla_proto_cc",
        "//xla/backends/cpu/codegen:target_machine_features",
        "//xla/hlo/ir:hlo",
        "@com_google_absl//absl/container:flat_hash_set",
        "@com_google_absl//absl/log",
        "@com_google_absl//absl/status:statusor",
        "@com_google_absl//absl/strings:string_view",
        "@tsl//tsl/platform:protobuf",
    ],
)

onednn_graph_cc_library(
    name = "onednn_matcher",
    hdrs = ["onednn_matcher.h"],
    # copybara:uncomment compatible_with = ["//buildenv/target:non_prod"],
    deps = [
        ":library_matcher",
        "//xla/backends/cpu:onednn_support",
        "//xla/backends/cpu/codegen:target_machine_features",
        "//xla/hlo/ir:hlo",
        "@com_google_absl//absl/container:flat_hash_set",
        "@com_google_absl//absl/status:statusor",
        "@com_google_absl//absl/strings:string_view",
        "@tsl//tsl/platform:protobuf",
    ],
)

cc_library(
    name = "xnn_matcher",
    hdrs = ["xnn_matcher.h"],
    deps = [
        ":library_matcher",
        "//xla/backends/cpu:xnn_support",
        "//xla/backends/cpu/codegen:target_machine_features",
        "//xla/hlo/ir:hlo",
        "@com_google_absl//absl/base:no_destructor",
        "@com_google_absl//absl/container:flat_hash_set",
        "@com_google_absl//absl/status:statusor",
        "@com_google_absl//absl/strings:string_view",
        "@tsl//tsl/platform:protobuf",
    ],
)

cc_library(
    name = "xnn_graph_fusion",
    srcs = ["xnn_graph_fusion.cc"],
    hdrs = ["xnn_graph_fusion.h"],
    deps = [
        "//xla:shape_util",
        "//xla:xla_proto_cc",
        "//xla/backends/cpu:xnn_support",
        "//xla/backends/cpu/runtime/xnnpack:xnn_interop",
        "//xla/hlo/ir:hlo",
        "//xla/service:call_graph",
        "//xla/service:instruction_fusion",
        "//xla/service/cpu:backend_config_proto_cc",
        "//xla/tsl/platform:status",
        "@com_google_absl//absl/container:flat_hash_set",
        "@com_google_absl//absl/log:check",
        "@com_google_absl//absl/strings:string_view",
    ],
)

xla_cc_test(
    name = "xnn_graph_fusion_test",
    srcs = ["xnn_graph_fusion_test.cc"],
    deps = [
        ":xnn_graph_fusion",
        "//xla:xla_data_proto_cc",
        "//xla:xla_proto_cc",
        "//xla/backends/cpu:xnn_support",
        "//xla/hlo/ir:hlo",
        "//xla/hlo/testlib:hlo_hardware_independent_test_base",
        "//xla/hlo/utils:hlo_matchers",
        "//xla/service/cpu:backend_config_proto_cc",
        "//xla/tests:xla_internal_test_main",
        "//xla/tsl/platform:statusor",
        "@com_google_googletest//:gtest",
    ],
)<|MERGE_RESOLUTION|>--- conflicted
+++ resolved
@@ -18,17 +18,10 @@
 )
 
 cc_library(
-<<<<<<< HEAD
-    name = "dot_library_rewriter",
-    srcs = ["dot_library_rewriter.cc"],
-    hdrs = ["dot_library_rewriter.h"],
-    defines = if_graph_api(["XLA_ONEDNN_USE_GRAPH_API=1"]),
-=======
     name = "library_rewriter",
     srcs = ["library_rewriter.cc"],
     hdrs = ["library_rewriter.h"],
-    local_defines = if_graph_api(["XLA_ONEDNN_USE_GRAPH_API=1"]),
->>>>>>> 82825348
+    defines = if_graph_api(["XLA_ONEDNN_USE_GRAPH_API=1"]),
     deps = [
         ":library_matcher",
         ":onednn_matcher",
