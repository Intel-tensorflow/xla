--- conflicted
+++ resolved
@@ -379,16 +379,12 @@
                     "//xla/stream_executor/rocm:gpu_test_kernels_rocm",
                     "//xla/stream_executor/rocm:stream_executor_rocm",
                 ]
-<<<<<<< HEAD
             if backend in INTEL_GPU_DEFAULT_BACKENDS:
                 this_backend_tags.append("gpu")
                 backend_deps += [
                     "//xla/stream_executor/sycl:all_runtime",
                     "//xla/stream_executor/sycl:stream_executor_sycl",
                 ]
-            this_backend_copts.append("-DXLA_TEST_BACKEND_GPU=1")
-=======
->>>>>>> 815da8bc
 
             # TODO: b/382779188 - Remove this when all tests are migrated to PjRt.
             if "test_migrated_to_hlo_runner_pjrt" in this_backend_tags:
